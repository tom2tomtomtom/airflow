#!/usr/bin/env node

/**
<<<<<<< HEAD
 * Environment variable verification script
 * Validates that all required environment variables are set and valid
=======
 * Environment Variables Validation Script
 * 
 * This script validates that all required environment variables are set
 * and checks their format where applicable.
>>>>>>> 74bf0ab8
 */

const fs = require('fs');
const path = require('path');
const { config } = require('dotenv');

<<<<<<< HEAD
// Define required environment variables
const envFile = process.argv[2] || '.env.local';

// Core required variables (always needed)
const coreRequiredVars = [
  'NEXT_PUBLIC_SUPABASE_URL',
  'NEXT_PUBLIC_SUPABASE_ANON_KEY',
];

// Production required variables
const productionRequiredVars = [
  'JWT_SECRET',
  'SUPABASE_SERVICE_ROLE_KEY',
  'OPENAI_API_KEY',
];

// Optional but recommended variables
const optionalVars = [
  'ELEVENLABS_API_KEY',
  'CREATOMATE_API_KEY',
  'RUNWAY_API_KEY',
  'SMTP_HOST',
  'SMTP_PORT',
  'SMTP_USER',
  'SMTP_PASS',
];

// Initialize counters
let errors = [];
let warnings = [];

console.log('🔍 Environment Variable Validation');
console.log('=' .repeat(60));

// Load environment file if it exists
if (fs.existsSync(envFile)) {
  console.log(`📁 Loading environment from: ${envFile}\n`);
  require('dotenv').config({ path: envFile });
} else {
  console.log(`⚠️  Environment file not found: ${envFile}\n`);
  warnings.push(`Environment file ${envFile} not found`);
}

// Helper function to mask sensitive values
function maskValue(value, varName) {
  if (!value) return 'Not set';
  if (varName.includes('SECRET') || varName.includes('KEY') || varName.includes('PASS')) {
    return `${value.substring(0, 4)}...${value.substring(value.length - 4)}`;
  }
  return value.length > 50 ? `${value.substring(0, 47)}...` : value;
}

// Check core required variables
console.log('Core Required Variables:');
coreRequiredVars.forEach(varName => {
  const value = process.env[varName];
  if (!value || value === '') {
    console.error(`   ❌ ${varName}: Missing or empty`);
    errors.push(`${varName} is required`);
  } else {
    const masked = maskValue(value, varName);
    console.log(`   ✅ ${varName}: ${masked}`);
  }
});

// Check production required variables
console.log('\nProduction Required Variables:');
productionRequiredVars.forEach(varName => {
  const value = process.env[varName];
  if (!value || value === '') {
    console.error(`   ❌ ${varName}: Missing or empty`);
    errors.push(`${varName} is required`);
  } else {
    const masked = maskValue(value, varName);
    console.log(`   ✅ ${varName}: ${masked}`);
  }
});

// Check optional variables
console.log('\nOptional Variables:');
optionalVars.forEach(varName => {
  const value = process.env[varName];
  if (!value || value === '') {
    console.log(`   ⚠️  ${varName}: Not set`);
    warnings.push(`${varName} is not set - some features may be unavailable`);
  } else {
    const masked = maskValue(value, varName);
    console.log(`   ✅ ${varName}: ${masked}`);
=======
// Load environment variables
const envPath = path.resolve(process.cwd(), '.env');
const envExists = fs.existsSync(envPath);

if (!envExists) {
  console.error('❌ Error: .env file not found');
  console.log('💡 Tip: Copy .env.example to .env and fill in your values');
  process.exit(1);
}

config({ path: envPath });

// Define required and optional variables with validation rules
const ENV_CONFIG = {
  required: {
    // Application Core
    NEXT_PUBLIC_API_URL: {
      validate: (value) => {
        try {
          new URL(value);
          return true;
        } catch {
          return false;
        }
      },
      error: 'Must be a valid URL (e.g., http://localhost:3000)'
    },
    NODE_ENV: {
      validate: (value) => ['development', 'production', 'test'].includes(value),
      error: 'Must be one of: development, production, test'
    },
    
    // Authentication
    JWT_SECRET: {
      validate: (value) => value.length >= 32,
      error: 'Must be at least 32 characters long'
    },
    
    // Supabase
    NEXT_PUBLIC_SUPABASE_URL: {
      validate: (value) => value.includes('.supabase.co'),
      error: 'Must be a valid Supabase URL (e.g., https://xxxxx.supabase.co)'
    },
    NEXT_PUBLIC_SUPABASE_ANON_KEY: {
      validate: (value) => value.startsWith('eyJ'),
      error: 'Must be a valid Supabase anon key (JWT format)'
    },
    SUPABASE_SERVICE_KEY: {
      validate: (value) => value.startsWith('eyJ'),
      error: 'Must be a valid Supabase service key (JWT format)'
    }
  },
  optional: {
    // Authentication
    JWT_EXPIRY: {
      validate: (value) => /^\\d+[dhms]$/.test(value),
      error: 'Must be in format: 7d, 24h, 60m, 3600s'
    },
    REFRESH_TOKEN_EXPIRY: {
      validate: (value) => /^\\d+[dhms]$/.test(value),
      error: 'Must be in format: 30d, 720h, etc.'
    },
    
    // AI Services
    OPENAI_API_KEY: {
      validate: (value) => value.startsWith('sk-'),
      error: 'Must start with sk-'
    },
    
    // Storage
    MAX_FILE_SIZE: {
      validate: (value) => !isNaN(parseInt(value)) && parseInt(value) > 0,
      error: 'Must be a positive number (bytes)'
    },
    
    // Email
    SMTP_PORT: {
      validate: (value) => !isNaN(parseInt(value)) && parseInt(value) > 0 && parseInt(value) < 65536,
      error: 'Must be a valid port number (1-65535)'
    },
    SMTP_USER: {
      validate: (value) => value.includes('@'),
      error: 'Must be a valid email address'
    }
  }
};

// Validation functions
function validateRequired() {
  console.log('\\n🔍 Checking required variables...\\n');
  let hasErrors = false;
  
  for (const [key, config] of Object.entries(ENV_CONFIG.required)) {
    const value = process.env[key];
    
    if (!value) {
      console.error(`❌ ${key}: Missing (required)`);
      hasErrors = true;
    } else if (config.validate && !config.validate(value)) {
      console.error(`❌ ${key}: Invalid format - ${config.error}`);
      hasErrors = true;
    } else {
      console.log(`✅ ${key}: Set and valid`);
    }
  }
  
  return !hasErrors;
}

function validateOptional() {
  console.log('\\n🔍 Checking optional variables...\\n');
  
  for (const [key, config] of Object.entries(ENV_CONFIG.optional)) {
    const value = process.env[key];
    
    if (!value) {
      console.log(`⚪ ${key}: Not set (optional)`);
    } else if (config.validate && !config.validate(value)) {
      console.warn(`⚠️  ${key}: Invalid format - ${config.error}`);
    } else {
      console.log(`✅ ${key}: Set and valid`);
    }
  }
}

function checkDuplicateKeys() {
  console.log('\\n🔍 Checking for duplicate keys...\\n');
  
  const envContent = fs.readFileSync(envPath, 'utf-8');
  const lines = envContent.split('\\n');
  const keys = {};
  
  lines.forEach((line, index) => {
    if (line.trim() && !line.startsWith('#')) {
      const key = line.split('=')[0].trim();
      if (keys[key]) {
        console.warn(`⚠️  Duplicate key "${key}" found on lines ${keys[key] + 1} and ${index + 1}`);
      } else {
        keys[key] = index;
      }
    }
  });
}

function checkUnusedVariables() {
  console.log('\\n🔍 Checking for unused variables...\\n');
  
  const allDefinedKeys = [...Object.keys(ENV_CONFIG.required), ...Object.keys(ENV_CONFIG.optional)];
  const envKeys = Object.keys(process.env).filter(key => 
    !key.startsWith('npm_') && 
    !key.startsWith('NODE_') && 
    key !== 'PATH' &&
    key !== 'HOME' &&
    key !== 'USER' &&
    key !== 'SHELL' &&
    key !== 'PWD'
  );
  
  const unusedKeys = envKeys.filter(key => !allDefinedKeys.includes(key));
  
  if (unusedKeys.length > 0) {
    console.log('⚪ Found environment variables that are not documented:');
    unusedKeys.forEach(key => console.log(`   - ${key}`));
    console.log('\\n💡 Consider adding these to the configuration if they are used by the application.');
  }
}

async function testConnections() {
  console.log('\\n🔍 Testing service connections...\\n');
  
  // Test Supabase connection
  if (process.env.NEXT_PUBLIC_SUPABASE_URL) {
    try {
      const response = await fetch(`${process.env.NEXT_PUBLIC_SUPABASE_URL}/rest/v1/`, {
        method: 'GET',
        headers: {
          'apikey': process.env.NEXT_PUBLIC_SUPABASE_ANON_KEY || '',
          'Authorization': `Bearer ${process.env.NEXT_PUBLIC_SUPABASE_ANON_KEY || ''}`
        }
      });
      
      if (response.ok || response.status === 401) {
        console.log('✅ Supabase: Connection successful');
      } else {
        console.error('❌ Supabase: Connection failed (status:', response.status, ')');
      }
    } catch (error) {
      console.error('❌ Supabase: Connection failed:', error.message);
    }
  }
  
  // Test API URL
  if (process.env.NEXT_PUBLIC_API_URL && process.env.NODE_ENV !== 'development') {
    try {
      const response = await fetch(`${process.env.NEXT_PUBLIC_API_URL}/health`, {
        method: 'GET',
        timeout: 5000
      });
      
      if (response.ok) {
        console.log('✅ API: Connection successful');
      } else {
        console.warn('⚠️  API: Health check returned status', response.status);
      }
    } catch (error) {
      console.warn('⚠️  API: Could not connect (this is normal if the API is not running)');
    }
>>>>>>> 74bf0ab8
  }
});

<<<<<<< HEAD
// Check for additional configuration
console.log('\nConfiguration:');
console.log(`   📍 Environment: ${process.env.NODE_ENV || 'development'}`);
console.log(`   🌐 API URL: ${process.env.NEXT_PUBLIC_API_URL || 'http://localhost:3000'}`);

// Summary
console.log('\n' + '='.repeat(60));
const hasErrors = errors.length > 0;
const hasWarnings = warnings.length > 0;

if (hasErrors) {
  console.error(`❌ Validation failed with ${errors.length} errors:`);
  errors.forEach(error => console.error(`   • ${error}`));
}

if (hasWarnings) {
  console.warn(`\n⚠️  ${warnings.length} warnings:`);
  warnings.forEach(warning => console.warn(`   • ${warning}`));
}

if (!hasErrors && !hasWarnings) {
  console.log('✅ All environment variables are properly configured!');
} else if (!hasErrors) {
  console.log('✅ Environment is valid (with warnings)');
}

if (hasErrors) {
  console.error('\n💡 Tips:');
  console.error('   1. Copy .env.example to .env.local');
  console.error('   2. Fill in all required values');
  console.error('   3. See docs/ENVIRONMENT_SETUP.md for detailed instructions\n');
  
  process.exit(1);
} else {
  console.log('\n🚀 Ready to start the application!\n');
  process.exit(0);
}
=======
// Main execution
async function main() {
  console.log('🚀 AIrWAVE Environment Validation\\n');
  console.log(`📁 Checking: ${envPath}`);
  console.log(`🌍 Environment: ${process.env.NODE_ENV || 'Not set'}\\n`);
  
  // Run all checks
  const requiredValid = validateRequired();
  validateOptional();
  checkDuplicateKeys();
  checkUnusedVariables();
  
  // Only test connections if all required variables are valid
  if (requiredValid) {
    await testConnections();
  }
  
  // Summary
  console.log('\\n📊 Summary\\n');
  
  if (requiredValid) {
    console.log('✅ All required environment variables are set and valid!');
    console.log('\\n🎉 Your environment is ready for development.');
  } else {
    console.error('\\n❌ Some required environment variables are missing or invalid.');
    console.log('\\n💡 Please fix the issues above and run this script again.');
    process.exit(1);
  }
}

// Run the validation
main().catch(console.error);
>>>>>>> 74bf0ab8
<|MERGE_RESOLUTION|>--- conflicted
+++ resolved
@@ -1,111 +1,16 @@
 #!/usr/bin/env node
 
 /**
-<<<<<<< HEAD
- * Environment variable verification script
- * Validates that all required environment variables are set and valid
-=======
  * Environment Variables Validation Script
  * 
  * This script validates that all required environment variables are set
  * and checks their format where applicable.
->>>>>>> 74bf0ab8
  */
 
 const fs = require('fs');
 const path = require('path');
 const { config } = require('dotenv');
 
-<<<<<<< HEAD
-// Define required environment variables
-const envFile = process.argv[2] || '.env.local';
-
-// Core required variables (always needed)
-const coreRequiredVars = [
-  'NEXT_PUBLIC_SUPABASE_URL',
-  'NEXT_PUBLIC_SUPABASE_ANON_KEY',
-];
-
-// Production required variables
-const productionRequiredVars = [
-  'JWT_SECRET',
-  'SUPABASE_SERVICE_ROLE_KEY',
-  'OPENAI_API_KEY',
-];
-
-// Optional but recommended variables
-const optionalVars = [
-  'ELEVENLABS_API_KEY',
-  'CREATOMATE_API_KEY',
-  'RUNWAY_API_KEY',
-  'SMTP_HOST',
-  'SMTP_PORT',
-  'SMTP_USER',
-  'SMTP_PASS',
-];
-
-// Initialize counters
-let errors = [];
-let warnings = [];
-
-console.log('🔍 Environment Variable Validation');
-console.log('=' .repeat(60));
-
-// Load environment file if it exists
-if (fs.existsSync(envFile)) {
-  console.log(`📁 Loading environment from: ${envFile}\n`);
-  require('dotenv').config({ path: envFile });
-} else {
-  console.log(`⚠️  Environment file not found: ${envFile}\n`);
-  warnings.push(`Environment file ${envFile} not found`);
-}
-
-// Helper function to mask sensitive values
-function maskValue(value, varName) {
-  if (!value) return 'Not set';
-  if (varName.includes('SECRET') || varName.includes('KEY') || varName.includes('PASS')) {
-    return `${value.substring(0, 4)}...${value.substring(value.length - 4)}`;
-  }
-  return value.length > 50 ? `${value.substring(0, 47)}...` : value;
-}
-
-// Check core required variables
-console.log('Core Required Variables:');
-coreRequiredVars.forEach(varName => {
-  const value = process.env[varName];
-  if (!value || value === '') {
-    console.error(`   ❌ ${varName}: Missing or empty`);
-    errors.push(`${varName} is required`);
-  } else {
-    const masked = maskValue(value, varName);
-    console.log(`   ✅ ${varName}: ${masked}`);
-  }
-});
-
-// Check production required variables
-console.log('\nProduction Required Variables:');
-productionRequiredVars.forEach(varName => {
-  const value = process.env[varName];
-  if (!value || value === '') {
-    console.error(`   ❌ ${varName}: Missing or empty`);
-    errors.push(`${varName} is required`);
-  } else {
-    const masked = maskValue(value, varName);
-    console.log(`   ✅ ${varName}: ${masked}`);
-  }
-});
-
-// Check optional variables
-console.log('\nOptional Variables:');
-optionalVars.forEach(varName => {
-  const value = process.env[varName];
-  if (!value || value === '') {
-    console.log(`   ⚠️  ${varName}: Not set`);
-    warnings.push(`${varName} is not set - some features may be unavailable`);
-  } else {
-    const masked = maskValue(value, varName);
-    console.log(`   ✅ ${varName}: ${masked}`);
-=======
 // Load environment variables
 const envPath = path.resolve(process.cwd(), '.env');
 const envExists = fs.existsSync(envPath);
@@ -313,49 +218,9 @@
     } catch (error) {
       console.warn('⚠️  API: Could not connect (this is normal if the API is not running)');
     }
->>>>>>> 74bf0ab8
-  }
-});
-
-<<<<<<< HEAD
-// Check for additional configuration
-console.log('\nConfiguration:');
-console.log(`   📍 Environment: ${process.env.NODE_ENV || 'development'}`);
-console.log(`   🌐 API URL: ${process.env.NEXT_PUBLIC_API_URL || 'http://localhost:3000'}`);
-
-// Summary
-console.log('\n' + '='.repeat(60));
-const hasErrors = errors.length > 0;
-const hasWarnings = warnings.length > 0;
-
-if (hasErrors) {
-  console.error(`❌ Validation failed with ${errors.length} errors:`);
-  errors.forEach(error => console.error(`   • ${error}`));
-}
-
-if (hasWarnings) {
-  console.warn(`\n⚠️  ${warnings.length} warnings:`);
-  warnings.forEach(warning => console.warn(`   • ${warning}`));
-}
-
-if (!hasErrors && !hasWarnings) {
-  console.log('✅ All environment variables are properly configured!');
-} else if (!hasErrors) {
-  console.log('✅ Environment is valid (with warnings)');
-}
-
-if (hasErrors) {
-  console.error('\n💡 Tips:');
-  console.error('   1. Copy .env.example to .env.local');
-  console.error('   2. Fill in all required values');
-  console.error('   3. See docs/ENVIRONMENT_SETUP.md for detailed instructions\n');
-  
-  process.exit(1);
-} else {
-  console.log('\n🚀 Ready to start the application!\n');
-  process.exit(0);
-}
-=======
+  }
+}
+
 // Main execution
 async function main() {
   console.log('🚀 AIrWAVE Environment Validation\\n');
@@ -387,5 +252,4 @@
 }
 
 // Run the validation
-main().catch(console.error);
->>>>>>> 74bf0ab8
+main().catch(console.error);