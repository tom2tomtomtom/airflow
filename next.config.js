/** @type {import('next').NextConfig} */
const nextConfig = {
<<<<<<< HEAD
  reactStrictMode: true,

  // TypeScript configuration - ignore errors for build
  typescript: {
    ignoreBuildErrors: true,
  },

  // ESLint configuration - ignore during builds
  eslint: {
    ignoreDuringBuilds: true,
  },

  // Exclude test files from build
  pageExtensions: ['js', 'jsx', 'ts', 'tsx'],

  // Basic image optimization
  images: {
    domains: ['localhost', 'airwave.app', 'cdn.airwave.app'],
    formats: ['image/avif', 'image/webp'],
  },

  // Environment variables
  env: {
    NEXT_PUBLIC_APP_URL: process.env.NEXT_PUBLIC_APP_URL || 'http://localhost:3000',
    NEXT_PUBLIC_APP_NAME: 'AIrWAVE',
  },

  // Minimal webpack config to avoid conflicts
  webpack: (config, { isServer }) => {
    // Fix for Node.js modules in client-side
    if (!isServer) {
      config.resolve.fallback = {
        ...config.resolve.fallback,
        fs: false,
        net: false,
        tls: false,
        crypto: false,
        dns: false,
        stream: false,
        path: false,
        zlib: false,
        http: false,
        https: false,
        child_process: false,
        cluster: false,
        os: false,
        url: false,
        querystring: false,
        util: false,
        buffer: false,
        events: false,
      };
    }

    // Ignore ioredis on client side
    config.resolve.alias = {
      ...config.resolve.alias,
      ioredis: false,
    };

    return config;
  },
=======
  // Performance optimizations
  poweredByHeader: false,
  reactStrictMode: true,
  
  // Compiler optimizations
  compiler: {
    removeConsole: process.env.NODE_ENV === 'production',
  },
  
  // Image optimization
  images: {
    formats: ['image/webp', 'image/avif'],
    minimumCacheTTL: 60 * 60 * 24 * 30, // 30 days
    deviceSizes: [640, 750, 828, 1080, 1200, 1920, 2048, 3840],
    imageSizes: [16, 32, 48, 64, 96, 128, 256, 384],
  },
  
  // Webpack optimizations
  webpack: (config, { dev, isServer, webpack }) => {
    if (!dev) {
      // Production optimizations
      config.optimization = {
        ...config.optimization,
        usedExports: true,
        sideEffects: false,
        
        // Advanced bundle splitting
        splitChunks: {
          chunks: 'all',
          minSize: 20000,
          maxSize: 244000,
          cacheGroups: {
            default: {
              minChunks: 2,
              priority: -20,
              reuseExistingChunk: true,
            },
            vendor: {
              test: /[\\/]node_modules[\\/]/,
              name: 'vendors',
              priority: -10,
              chunks: 'all',
            },
            react: {
              test: /[\\/]node_modules[\\/](react|react-dom)[\\/]/,
              name: 'react',
              chunks: 'all',
              priority: 20,
            },
            mui: {
              test: /[\\/]node_modules[\\/]@mui[\\/]/,
              name: 'mui',
              chunks: 'all',
              priority: 15,
            },
            lucide: {
              test: /[\\/]node_modules[\\/]lucide-react[\\/]/,
              name: 'lucide',
              chunks: 'all',
              priority: 10,
            },
          },
        },
      };
      
      // Tree shaking optimization
      config.resolve.alias = {
        ...config.resolve.alias,
        '@mui/material': '@mui/material/index.js',
        '@mui/icons-material': '@mui/icons-material/index.js',
      };
      
      // Bundle analyzer plugin
      if (process.env.ANALYZE) {
        const { BundleAnalyzerPlugin } = require('@next/bundle-analyzer');
        config.plugins.push(
          new BundleAnalyzerPlugin({
            analyzerMode: 'static',
            reportFilename: './analyze/bundlereport.html',
            openAnalyzer: false,
          })
        );
      }
    }
    
    // Ignore unnecessary files
    config.plugins.push(
      new webpack.IgnorePlugin({
        resourceRegExp: /^\.\/locale$/,
        contextRegExp: /moment$/,
      })
    );
    
    return config;
  },
  
  // Compression
  compress: true,
  
  // Headers for caching
  async headers() {
    return [
      {
        source: '/_next/static/(.*)',
        headers: [
          {
            key: 'Cache-Control',
            value: 'public, max-age=31536000, immutable',
          },
        ],
      },
      {
        source: '/images/(.*)',
        headers: [
          {
            key: 'Cache-Control',
            value: 'public, max-age=31536000',
          },
        ],
      },
    ];
  },
  
  // Experimental optimizations
  experimental: {
    optimizeCss: true,
    optimizePackageImports: ['@mui/material', '@mui/icons-material', 'lucide-react'],
    scrollRestoration: true,
  },
  
  // Output configuration
  output: 'standalone',
  
  // Build optimizations (temporarily ignore for optimization)
  eslint: {
    ignoreDuringBuilds: true,
  },
  typescript: {
    ignoreBuildErrors: true,
  },
>>>>>>> 046bba04
};

module.exports = nextConfig;<|MERGE_RESOLUTION|>--- conflicted
+++ resolved
@@ -1,39 +1,15 @@
 /** @type {import('next').NextConfig} */
 const nextConfig = {
-<<<<<<< HEAD
   reactStrictMode: true,
-
-  // TypeScript configuration - ignore errors for build
   typescript: {
     ignoreBuildErrors: true,
   },
-
-  // ESLint configuration - ignore during builds
   eslint: {
     ignoreDuringBuilds: true,
   },
-
-  // Exclude test files from build
-  pageExtensions: ['js', 'jsx', 'ts', 'tsx'],
-
-  // Basic image optimization
-  images: {
-    domains: ['localhost', 'airwave.app', 'cdn.airwave.app'],
-    formats: ['image/avif', 'image/webp'],
-  },
-
-  // Environment variables
-  env: {
-    NEXT_PUBLIC_APP_URL: process.env.NEXT_PUBLIC_APP_URL || 'http://localhost:3000',
-    NEXT_PUBLIC_APP_NAME: 'AIrWAVE',
-  },
-
-  // Minimal webpack config to avoid conflicts
   webpack: (config, { isServer }) => {
-    // Fix for Node.js modules in client-side
     if (!isServer) {
       config.resolve.fallback = {
-        ...config.resolve.fallback,
         fs: false,
         net: false,
         tls: false,
@@ -55,7 +31,6 @@
       };
     }
 
-    // Ignore ioredis on client side
     config.resolve.alias = {
       ...config.resolve.alias,
       ioredis: false,
@@ -63,148 +38,6 @@
 
     return config;
   },
-=======
-  // Performance optimizations
-  poweredByHeader: false,
-  reactStrictMode: true,
-  
-  // Compiler optimizations
-  compiler: {
-    removeConsole: process.env.NODE_ENV === 'production',
-  },
-  
-  // Image optimization
-  images: {
-    formats: ['image/webp', 'image/avif'],
-    minimumCacheTTL: 60 * 60 * 24 * 30, // 30 days
-    deviceSizes: [640, 750, 828, 1080, 1200, 1920, 2048, 3840],
-    imageSizes: [16, 32, 48, 64, 96, 128, 256, 384],
-  },
-  
-  // Webpack optimizations
-  webpack: (config, { dev, isServer, webpack }) => {
-    if (!dev) {
-      // Production optimizations
-      config.optimization = {
-        ...config.optimization,
-        usedExports: true,
-        sideEffects: false,
-        
-        // Advanced bundle splitting
-        splitChunks: {
-          chunks: 'all',
-          minSize: 20000,
-          maxSize: 244000,
-          cacheGroups: {
-            default: {
-              minChunks: 2,
-              priority: -20,
-              reuseExistingChunk: true,
-            },
-            vendor: {
-              test: /[\\/]node_modules[\\/]/,
-              name: 'vendors',
-              priority: -10,
-              chunks: 'all',
-            },
-            react: {
-              test: /[\\/]node_modules[\\/](react|react-dom)[\\/]/,
-              name: 'react',
-              chunks: 'all',
-              priority: 20,
-            },
-            mui: {
-              test: /[\\/]node_modules[\\/]@mui[\\/]/,
-              name: 'mui',
-              chunks: 'all',
-              priority: 15,
-            },
-            lucide: {
-              test: /[\\/]node_modules[\\/]lucide-react[\\/]/,
-              name: 'lucide',
-              chunks: 'all',
-              priority: 10,
-            },
-          },
-        },
-      };
-      
-      // Tree shaking optimization
-      config.resolve.alias = {
-        ...config.resolve.alias,
-        '@mui/material': '@mui/material/index.js',
-        '@mui/icons-material': '@mui/icons-material/index.js',
-      };
-      
-      // Bundle analyzer plugin
-      if (process.env.ANALYZE) {
-        const { BundleAnalyzerPlugin } = require('@next/bundle-analyzer');
-        config.plugins.push(
-          new BundleAnalyzerPlugin({
-            analyzerMode: 'static',
-            reportFilename: './analyze/bundlereport.html',
-            openAnalyzer: false,
-          })
-        );
-      }
-    }
-    
-    // Ignore unnecessary files
-    config.plugins.push(
-      new webpack.IgnorePlugin({
-        resourceRegExp: /^\.\/locale$/,
-        contextRegExp: /moment$/,
-      })
-    );
-    
-    return config;
-  },
-  
-  // Compression
-  compress: true,
-  
-  // Headers for caching
-  async headers() {
-    return [
-      {
-        source: '/_next/static/(.*)',
-        headers: [
-          {
-            key: 'Cache-Control',
-            value: 'public, max-age=31536000, immutable',
-          },
-        ],
-      },
-      {
-        source: '/images/(.*)',
-        headers: [
-          {
-            key: 'Cache-Control',
-            value: 'public, max-age=31536000',
-          },
-        ],
-      },
-    ];
-  },
-  
-  // Experimental optimizations
-  experimental: {
-    optimizeCss: true,
-    optimizePackageImports: ['@mui/material', '@mui/icons-material', 'lucide-react'],
-    scrollRestoration: true,
-  },
-  
-  // Output configuration
-  output: 'standalone',
-  
-  // Build optimizations (temporarily ignore for optimization)
-  eslint: {
-    ignoreDuringBuilds: true,
-  },
-  typescript: {
-    ignoreBuildErrors: true,
-  },
->>>>>>> 046bba04
 };
 
 module.exports = nextConfig;